package app

import (
	"fmt"
	"os"
	"runtime"
	"strings"

	"github.com/fkie-cad/yapscan"
	"github.com/fkie-cad/yapscan/output"

	"github.com/sirupsen/logrus"
	"github.com/targodan/go-errors"
	"github.com/urfave/cli/v2"
)

const yaraRulesNamespace = ""

var onExit func()

var DefaultNumberOfFilescanThreads int

func init() {
	DefaultNumberOfFilescanThreads = runtime.GOMAXPROCS(0) / 2
	if DefaultNumberOfFilescanThreads < 1 {
		DefaultNumberOfFilescanThreads = 1
	}
}

func initAppAction(c *cli.Context) error {
	lvl, err := logrus.ParseLevel(c.String("log-level"))
	if err != nil {
		return err
	}
	logrus.SetLevel(lvl)
	switch c.String("log-path") {
	case "-":
		logrus.SetOutput(os.Stdout)
	case "--":
		logrus.SetOutput(os.Stderr)
	default:
		logfile, err := os.OpenFile(c.String("log-path"), os.O_WRONLY|os.O_CREATE|os.O_APPEND, 0666)
		if err != nil {
			return errors.Errorf("could not open logfile for writing, reason: %w", err)
		}
		logrus.SetOutput(logfile)
		logrus.RegisterExitHandler(func() {
			logfile.Close()
		})
	}
	logrus.WithField("arguments", os.Args).Debug("Program started.")
	return nil
}

func filterFromArgs(c *cli.Context) (yapscan.MemorySegmentFilter, error) {
	var err error
	i := 0

	filters := make([]yapscan.MemorySegmentFilter, 8)

	filters[i], err = BuildFilterPermissions(c.String("filter-permissions"))
	if err != nil {
		return nil, errors.Errorf("invalid flag \"--filter-permissions\", reason: %w", err)
	}
	i += 1
	filters[i], err = BuildFilterPermissionsExact(c.StringSlice("filter-permissions-exact"))
	if err != nil {
		return nil, errors.Errorf("invalid flag \"--filter-permissions-exact\", reason: %w", err)
	}
	i += 1
	filters[i], err = BuildFilterType(c.StringSlice("filter-type"))
	if err != nil {
		return nil, errors.Errorf("invalid flag \"--filter-type\", reason: %w", err)
	}
	i += 1
	filters[i], err = BuildFilterState(c.StringSlice("filter-state"))
	if err != nil {
		return nil, errors.Errorf("invalid flag \"--filter-state\", reason: %w", err)
	}
	i += 1
	filters[i], err = BuildFilterSizeMax(c.String("filter-size-max"))
	if err != nil {
		return nil, errors.Errorf("invalid flag \"--filter-size-max\", reason: %w", err)
	}
	i += 1
	filters[i], err = BuildFilterSizeMin(c.String("filter-size-min"))
	if err != nil {
		return nil, errors.Errorf("invalid flag \"--filter-size-min\", reason: %w", err)
	}
	i += 1

	return yapscan.NewAndFilter(filters...), nil
}

func askYesNoAlways(msg string) (yes bool, always bool) {
	var validAnswer bool
	for !validAnswer {
		fmt.Print(msg)
		fmt.Print(" (y/a/N): ")
		var line string
		fmt.Scanln(&line)

		switch strings.ToLower(strings.Trim(line, " \t\r\n")) {
		case "y":
			yes = true
			validAnswer = true
		case "":
			fallthrough
		case "n":
			validAnswer = true
		case "a":
			yes = true
			always = true
			validAnswer = true
		default:
			fmt.Println("Invalid answer.")
		}
	}
	return
}

func askYesNoAlwaysNever(msg string) (yes bool, always bool, never bool) {
	var validAnswer bool
	for !validAnswer {
		fmt.Print(msg)
		fmt.Print(" (y/a/N/never): ")
		var line string
		fmt.Scanln(&line)

		switch strings.ToLower(strings.Trim(line, " \t\r\n")) {
		case "y":
			yes = true
			validAnswer = true
		case "":
			fallthrough
		case "n":
			validAnswer = true
		case "a":
			yes = true
			always = true
			validAnswer = true
		case "never":
			never = true
			validAnswer = true
		default:
			fmt.Println("Invalid answer.")
		}
	}
	return
}

func RunApp(args []string) {
	suspendFlags := []cli.Flag{
		&cli.BoolFlag{
			Name:    "suspend",
			Aliases: []string{"s"},
			Usage:   "suspend the process before reading its memory",
			Value:   false,
		},
		&cli.BoolFlag{
			Name:    "force",
			Aliases: []string{"f"},
			Usage:   "don't ask before suspending a process",
			Value:   false,
		},
	}

	segmentFilterFlags := []cli.Flag{
		&cli.StringFlag{
			Name:    "filter-permissions",
			Aliases: []string{"f-perm"},
			Usage:   "only consider segments with the given permissions or more, examples: \"rw\" includes segments with rw, rc and rwx",
		},
		&cli.StringSliceFlag{
			Name:    "filter-permissions-exact",
			Aliases: []string{"f-perm-e"},
			Usage:   "comma separated list of permissions to be considered, supported permissions: r, rw, rc, rwx, rcx",
		},
		&cli.StringSliceFlag{
			Name:    "filter-type",
			Aliases: []string{"f-type"},
			Usage:   "comma separated list of considered types, supported types: image, mapped, private",
		},
		&cli.StringSliceFlag{
			Name:    "filter-state",
			Aliases: []string{"f-state"},
			Usage:   "comma separated list of considered states, supported states: free, commit, reserve",
			Value:   cli.NewStringSlice("commit"),
		},
		&cli.StringFlag{
			Name:    "filter-size-max",
			Aliases: []string{"f-size-max"},
			Usage:   "maximum size of memory segments to be considered, can be absolute (e.g. \"1.5GB\"), percentage of total RAM (e.g. \"10%T\") or percentage of free RAM (e.g. \"10%F\")",
			Value:   "10%F",
		},
		&cli.StringFlag{
			Name:    "filter-size-min",
			Aliases: []string{"f-size-min"},
			Usage:   "minimum size of memory segments to be considered",
		},
	}

	app := &cli.App{
		Name:        "yapscan",
		HelpName:    "yapscan",
		Description: "A yara based scanner for files and process memory with some extras.",
<<<<<<< HEAD
		Version:     "0.3.0",
=======
		Version:     "0.4.0",
>>>>>>> 36ef65dc
		Writer:      os.Stdout,
		ErrWriter:   os.Stderr,
		Authors: []*cli.Author{
			&cli.Author{
				Name:  "Luca Corbatto",
				Email: "luca.corbatto@fkie.fraunhofer.de",
			},
			&cli.Author{
				Name: "Fraunhofer FKIE",
			},
		},
		EnableBashCompletion: true,
		Flags: []cli.Flag{
			&cli.StringFlag{
				Name:    "log-level",
				Aliases: []string{"l"},
				Usage:   "one of [trace, debug, info, warn, error, fatal, panic]",
				Value:   "panic",
			},
			&cli.StringFlag{
				Name:  "log-path",
				Usage: "path to the logfile, or \"-\" for stdout, or \"--\" for stderr",
				Value: "--",
			},
		},
		Commands: []*cli.Command{
			&cli.Command{
				Name:    "list-processes",
				Aliases: []string{"ps", "lsproc"},
				Usage:   "lists all running processes",
				Action:  listProcesses,
				Flags: []cli.Flag{
					&cli.BoolFlag{
						Name:    "verbose",
						Aliases: []string{"v"},
						Usage:   "output errors if any are encountered",
					},
				},
			},
			&cli.Command{
				Name:      "list-process-memory",
				Aliases:   []string{"lsmem"},
				Usage:     "lists all memory segments of a process",
				ArgsUsage: "<pid>",
				Flags: append(append([]cli.Flag{
					&cli.BoolFlag{
						Name:  "list-free",
						Usage: "also list free memory segments",
						Value: false,
					},
					&cli.BoolFlag{
						Name:  "list-subdivided",
						Usage: "list segment subdivisions as they are now, as opposed to segments as they were allocated once",
					},
				}, segmentFilterFlags...), suspendFlags...),
				Action: listMemory,
			},
			&cli.Command{
				Name:      "dump",
				Usage:     "dumps memory of a process",
				Action:    dumpMemory,
				ArgsUsage: "<pid> [address_of_section]",
				Flags: append(append([]cli.Flag{
					&cli.IntFlag{
						Name:    "contiguous",
						Aliases: []string{"c"},
						Usage:   "also dump the following <value> contiguous sections, -1 for all contiguous sections, only relevant if [address_of_section] is given",
					},
					&cli.BoolFlag{
						Name:    "raw",
						Aliases: []string{"r"},
						Usage:   "dump the raw memory as opposed to a hex view of the memory",
						Value:   false,
					},
					&cli.BoolFlag{
						Name:  "store",
						Usage: "don't output, but store raw matching segments in --storage-dir",
						Value: false,
					},
					&cli.StringFlag{
						Name:    "storage-dir",
						Aliases: []string{"d"},
						Usage:   "directory for stored segments, ignored unless --store is given",
						Value:   ".",
					},
				}, suspendFlags...), segmentFilterFlags...),
			},
			&cli.Command{
				Name:      "scan",
				Usage:     "scans processes or paths with yara rules",
				Action:    scan,
				ArgsUsage: "[pid/path...]",
				Flags: append(append([]cli.Flag{
					&cli.StringFlag{
						Name:     "rules",
						Aliases:  []string{"r", "C"},
						Usage:    "path to yara rules file or directory, if it's a file it can be a yara rules file or a zip containing a rules file encrypted with password \"infected\"",
						Required: true,
					},
					&cli.BoolFlag{
						Name:    "rules-recurse",
						Aliases: []string{"recurse-rules", "rr"},
						Usage:   "if --rules specifies a directory, compile rules recursively",
						Value:   false,
					},
					// TODO: Currently *always* recurses!
					//&cli.BoolFlag{
					//	Name:    "recurse",
					//	Aliases: []string{"R"},
					//	Usage:   "recursive scan of path",
					//	Value:   false,
					//},
					&cli.BoolFlag{
						Name:    "all-processes",
						Aliases: []string{"all-p"},
						Usage:   "scan all running processes",
						Value:   false,
					},
					&cli.BoolFlag{
						Name:    "all-drives",
						Aliases: []string{"all-d"},
						Usage:   "scan all files in all local drives, implies --recurse",
						Value:   false,
					},
					&cli.BoolFlag{
						Name:    "all-shares",
						Aliases: []string{"all-s"},
						Usage:   "scan all files in all mounted net-shares, implies --recurse",
						Value:   false,
					},
					&cli.StringSliceFlag{
						Name:    "file-extensions",
						Aliases: []string{"e"},
						Usage:   "list of file extensions to scan, use special extension \"-\" as no extension, use --file-extensions \"\" to allow any",
						Value:   cli.NewStringSlice("-", "so", "exe", "dll", "sys"),
					},
					&cli.IntFlag{
						Name:    "threads",
						Aliases: []string{"t"},
						Usage:   "number of threads (goroutines) used for scanning files",
						Value:   DefaultNumberOfFilescanThreads,
					},
					&cli.BoolFlag{
						Name:  "full-report",
						Usage: "create a full report",
						Value: false,
					},
					&cli.StringFlag{
						Name:  "report-dir",
						Usage: "the directory in which the report zip will be written",
					},
					&cli.BoolFlag{
						Name:  "store-dumps",
						Usage: "store dumps of memory regions that match rules, implies --full-report, the report will be encrypted with --password",
						Value: false,
					},
					&cli.BoolFlag{
						Name:  "keep",
						Usage: "keep the temporary report directory, by default it will be deleted; ignored without --full-report",
						Value: false,
					},
					&cli.StringFlag{
						Name:  "password",
						Usage: "the password of the encrypted report, ignored unless --store-dumps is set",
						Value: output.DefaultZIPPassword,
					},
				}, segmentFilterFlags...), suspendFlags...),
			},
			&cli.Command{
				Name:      "zip-rules",
				Usage:     "creates an encrypted zip containing compiled yara rules",
				Action:    zipRules,
				ArgsUsage: "<path_to_rules>",
				Flags: []cli.Flag{
					&cli.StringFlag{
						Name:    "output",
						Aliases: []string{"o"},
						Usage:   "name of the output file, \"<path_to_rules>.zip\" by default",
					},
					&cli.BoolFlag{
						Name:    "rules-recurse",
						Aliases: []string{"recurse-rules", "rr"},
						Usage:   "if --rules specifies a directory, compile rules recursively",
						Value:   false,
					},
				},
			},
			&cli.Command{
				Name:      "join",
				Usage:     "joins dumps with padding",
				Action:    join,
				ArgsUsage: "<dumpfile> [dumpfiles...]",
				Flags: []cli.Flag{
					&cli.StringFlag{
						Name:    "output",
						Aliases: []string{"o"},
						Usage:   "name of output file, by default the name is derived from the input names",
					},
					&cli.StringFlag{
						Name:  "padding",
						Usage: "the padding byte to use",
						Value: "0xCC",
					},
				},
			},
		},
	}

	err := app.Run(args)
	if err != nil {
		fmt.Println(err)
		logrus.Error(err)
		logrus.Fatal("Aborting.")
	}
	if onExit != nil {
		onExit()
	}
}<|MERGE_RESOLUTION|>--- conflicted
+++ resolved
@@ -204,11 +204,7 @@
 		Name:        "yapscan",
 		HelpName:    "yapscan",
 		Description: "A yara based scanner for files and process memory with some extras.",
-<<<<<<< HEAD
-		Version:     "0.3.0",
-=======
 		Version:     "0.4.0",
->>>>>>> 36ef65dc
 		Writer:      os.Stdout,
 		ErrWriter:   os.Stderr,
 		Authors: []*cli.Author{
